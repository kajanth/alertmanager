--- conflicted
+++ resolved
@@ -28,46 +28,27 @@
 
 // Alerts gives access to a set of alerts. All methods are goroutine-safe.
 type Alerts struct {
-<<<<<<< HEAD
 	alerts store.Store
 	cancel context.CancelFunc
 
 	mtx       sync.Mutex
-	listeners map[int]chan *types.Alert
+	listeners map[int]listeningAlerts
 	next      int
-=======
-	mtx        sync.RWMutex
-	alerts     map[model.Fingerprint]*types.Alert
-	marker     types.Marker
-	intervalGC time.Duration
-	stopGC     chan struct{}
-	listeners  map[int]listeningAlerts
-	next       int
 }
 
 type listeningAlerts struct {
 	alerts chan *types.Alert
 	done   chan struct{}
->>>>>>> ec263489
 }
 
 // NewAlerts returns a new alert provider.
 func NewAlerts(ctx context.Context, m types.Marker, intervalGC time.Duration) (*Alerts, error) {
 	ctx, cancel := context.WithCancel(ctx)
 	a := &Alerts{
-<<<<<<< HEAD
 		alerts:    store.NewAlerts(ctx, intervalGC),
 		cancel:    cancel,
-		listeners: map[int]chan *types.Alert{},
+		listeners: map[int]listeningAlerts{},
 		next:      0,
-=======
-		alerts:     map[model.Fingerprint]*types.Alert{},
-		marker:     m,
-		intervalGC: intervalGC,
-		stopGC:     make(chan struct{}),
-		listeners:  map[int]listeningAlerts{},
-		next:       0,
->>>>>>> ec263489
 	}
 	a.alerts.SetGCCallback(func(alert *types.Alert) {
 		m.Delete(alert.Fingerprint())
@@ -150,13 +131,6 @@
 
 // Put adds the given alert to the set.
 func (a *Alerts) Put(alerts ...*types.Alert) error {
-	a.mtx.Lock()
-	listeners := make([]chan *types.Alert, 0, len(a.listeners))
-	for _, ch := range a.listeners {
-		listeners = append(listeners, ch)
-	}
-	a.mtx.Unlock()
-
 	for _, alert := range alerts {
 		fp := alert.Fingerprint()
 
@@ -172,17 +146,14 @@
 			// TODO: Log something??
 		}
 
-<<<<<<< HEAD
-		for _, ch := range listeners {
-			ch <- alert
-=======
+		a.mtx.Lock()
 		for _, l := range a.listeners {
 			select {
 			case l.alerts <- alert:
 			case <-l.done:
 			}
->>>>>>> ec263489
 		}
+		a.mtx.Unlock()
 	}
 
 	return nil
